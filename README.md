--- conflicted
+++ resolved
@@ -2,12 +2,8 @@
 
 ChatSH is a command-line tool powered by Claude, designed for syntax-highlighted bash productivity.
 
-<<<<<<< HEAD
-This contains an anthropic api key for you to try it. It's limited to $5 a month so please don't abuse it.
+Note: This contains an anthropic api key for you to try it. It's limited to $5 a month so please don't abuse it.
 
-
-
-=======
 ## Features
 - Interactive LLM-powered bash REPL
 - Syntax highlighting for improved readability
@@ -34,5 +30,4 @@
 This project is licensed under the MIT License.
 
 ## Thanks
-Victor Tailin. This project is inspired by his [chatsh.mjs](https://web.archive.org/web/20240000000000*/https://github.com/VictorTaelin/AI-scripts/blob/main/chatsh.mjs). 
->>>>>>> c67b26b1
+Victor Tailin. This project is inspired by his [chatsh.mjs](https://web.archive.org/web/20240000000000*/https://github.com/VictorTaelin/AI-scripts/blob/main/chatsh.mjs). 